--- conflicted
+++ resolved
@@ -5,12 +5,8 @@
 
 .PHONY: requirements
 requirements:
-<<<<<<< HEAD
 	python3 -m pip install uv
-	python3 -m uv pip install -r requirements/development.txt
-=======
-	python -m pip install -U -r requirements/development.txt ${req_args}
->>>>>>> 08fbcf7f
+	python -m uv pip install -U -r requirements/development.txt ${req_args}
 
 .PHONY: check
 check:
